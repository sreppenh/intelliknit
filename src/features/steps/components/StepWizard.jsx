--- conflicted
+++ resolved
@@ -25,17 +25,6 @@
   const [showShapingWizard, setShowShapingWizard] = useState(false);
   const [showExitModal, setShowExitModal] = useState(false);
 
-<<<<<<< HEAD
-  IntelliKnitLogger.debug('StepWizard Main State', {
-    step: wizard.wizardStep,
-    hasShaping: wizard.wizardData.hasShaping,
-    choiceMade: wizard.wizardData.choiceMade,
-    pattern: wizard.wizardData.stitchPattern.pattern,
-    currentScreen: `Step ${wizard.wizardStep}`,
-    showShapingWizard: showShapingWizard
-  });
-=======
->>>>>>> 05d70c9b
 
   // Component validation
   if (!wizard.component) {
